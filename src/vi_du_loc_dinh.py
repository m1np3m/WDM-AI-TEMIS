import sys
import os

# Add parent directory to Python path
sys.path.append(os.path.dirname(os.path.dirname(os.path.abspath(__file__))))

from WDMParser import WDMPDFParser

def test_credentials():
    """Test credential validation"""
    try:
        from WDMParser.credential_helper import validate_credentials_path
        cred_path = validate_credentials_path()
        print(f"✅ Credentials found at: {cred_path}")
        return True
    except Exception as e:
        print(f"❌ Credentials validation failed: {e}")
        return False

def test_extraction():
    """Test table extraction with debug info"""
    print("\n" + "="*60)
    print("TESTING TABLE EXTRACTION")
    print("="*60)
    
    # Test credentials first
    has_credentials = test_credentials()
    
    parser = WDMPDFParser(
<<<<<<< HEAD
        file_path="data/experiment_data/b014b8ca3c8ee543b655c29747cc6090.pdf",
=======
        file_path="C:/Users/Admin/Data/WDM-AI-TEMIS/data/experiment_data/c935e2902adf7040a6ffe0db0f7c11e6.pdf",
>>>>>>> 7e327d22
        debug=True,
        debug_level=1,
    )
    
    print(f"\nTesting with credentials: {has_credentials}")
    print("Extracting tables with merge_span_tables=True, enrich=True...")
    
<<<<<<< HEAD
    try:
        tables = parser.extract_tables(merge_span_tables=True, enrich=True, pages=[2, 3])
        print(f"\n🎉 SUCCESS: Found {len(tables)} merged tables")
        
        for i, table in enumerate(tables):
            print(f"\nTable {i+1}:")
            print(f"  Pages: {table['page']}")
            print(f"  Rows: {table['n_rows']}")
            print(f"  Columns: {table['n_columns']}")
            print(f"  Text preview: {table['text'][:200]}...")
            
    except Exception as e:
        print(f"❌ FAILED: {e}")
        
        # Try without advanced features as fallback
        print("\nTrying basic extraction without merge_span_tables...")
        try:
            basic_tables = parser.extract_tables(pages=[2, 3])
            print(f"Basic extraction found {len(basic_tables)} tables")
        except Exception as e2:
            print(f"Even basic extraction failed: {e2}")

if __name__ == "__main__":
    test_extraction() 
=======
    tables = parser.extract_tables(merge_span_tables=False, enrich=False, pages=[2, 3])
    for table in tables:
        print(table['text'])
>>>>>>> 7e327d22
<|MERGE_RESOLUTION|>--- conflicted
+++ resolved
@@ -27,11 +27,7 @@
     has_credentials = test_credentials()
     
     parser = WDMPDFParser(
-<<<<<<< HEAD
-        file_path="data/experiment_data/b014b8ca3c8ee543b655c29747cc6090.pdf",
-=======
-        file_path="C:/Users/Admin/Data/WDM-AI-TEMIS/data/experiment_data/c935e2902adf7040a6ffe0db0f7c11e6.pdf",
->>>>>>> 7e327d22
+        file_path="C:/Users/PC/CODE/WDM-AI-TEMIS/data/pdfs/b014b8ca3c8ee543b655c29747cc6090.pdf",
         debug=True,
         debug_level=1,
     )
@@ -39,33 +35,6 @@
     print(f"\nTesting with credentials: {has_credentials}")
     print("Extracting tables with merge_span_tables=True, enrich=True...")
     
-<<<<<<< HEAD
-    try:
-        tables = parser.extract_tables(merge_span_tables=True, enrich=True, pages=[2, 3])
-        print(f"\n🎉 SUCCESS: Found {len(tables)} merged tables")
-        
-        for i, table in enumerate(tables):
-            print(f"\nTable {i+1}:")
-            print(f"  Pages: {table['page']}")
-            print(f"  Rows: {table['n_rows']}")
-            print(f"  Columns: {table['n_columns']}")
-            print(f"  Text preview: {table['text'][:200]}...")
-            
-    except Exception as e:
-        print(f"❌ FAILED: {e}")
-        
-        # Try without advanced features as fallback
-        print("\nTrying basic extraction without merge_span_tables...")
-        try:
-            basic_tables = parser.extract_tables(pages=[2, 3])
-            print(f"Basic extraction found {len(basic_tables)} tables")
-        except Exception as e2:
-            print(f"Even basic extraction failed: {e2}")
-
-if __name__ == "__main__":
-    test_extraction() 
-=======
-    tables = parser.extract_tables(merge_span_tables=False, enrich=False, pages=[2, 3])
+    tables = parser.extract_tables(merge_span_tables=True, enrich=True, pages=[2, 3])
     for table in tables:
-        print(table['text'])
->>>>>>> 7e327d22
+        print(table['text'])