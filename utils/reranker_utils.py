# reranker.py

import os
import time
from typing import Callable, List, Optional
import requests
import torch
# from .bge_finetune import BGEv2m3Reranker

def get_device():
    if torch.cuda.is_available():
        return "cuda"
    elif hasattr(torch.backends, 'mps') and torch.backends.mps.is_available():
        return "mps"  # Apple Silicon
    else:
        return "cpu"

DEVICE = get_device()

# === Jina ===
JINA_MODEL = "jina-colbert-v1-en"
JINA_URL = "https://api.jina.ai/v1/rerank"

# === Mixedbread ===
from mixedbread import Mixedbread

mxbai = Mixedbread(api_key=os.getenv("MXBAI_API_KEY"))

# === Cohere ===
import cohere

co = cohere.Client(os.getenv("COHERE_KEY"))

# === BCE ===
from BCEmbedding import RerankerModel

bce_model = RerankerModel("maidalun1020/bce-reranker-base_v1", use_fp16=True, device=DEVICE)

# === FlagEmbedding ColBERT ===
from FlagEmbedding import FlagAutoReranker

colbert_model = FlagAutoReranker.from_finetuned(
    model_name_or_path="BAAI/bge-reranker-v2-minicpm-layerwise",
    max_length=512,
    devices=DEVICE
)

# === Flashrank ===
from flashrank import Ranker, RerankRequest

flashrank_model = Ranker(model_name="ms-marco-MiniLM-L-12-v2", max_length=512)

# === Sentence Transformers ===
from sentence_transformers import CrossEncoder

st_model = CrossEncoder("cross-encoder/ms-marco-MiniLM-L-6-v2")
# === BGE reranker ===
# bge_model = BGEv2m3Reranker(
#     model_path=os.getenv("BGEV3_RE_RANKER_PATH", "src/bge_v2_m3_rerank/bgev2m3_finetune"),
#     device=DEVICE
# )


class Reranker:
    def __init__(self, method: Optional[str] = None):
        self.method = method
        self.rerank_func = self.get_reranker_by_name(method)

    def rerank(self, query: str, documents: List[str], top_k: int = 5) -> List[str]:
        if not self.rerank_func:
            return documents[:top_k]
        return self.rerank_func(query, documents, top_k)

    def get_reranker_by_name(self, name: Optional[str]) -> Optional[Callable]:
        if name is None:
            return None
        rerankers = {
            "jina": self.jina_reranker,
            "mixedbread": self.mixedbread_reranker,
            "cohere": self.cohere_reranker,
            "bce": self.bce_reranker,
            "pretrained_bge": self.pretrained_bge_reranker,
            # "finetune_bge": self.finetune_bge_reranker,
            "flashrank": self.flashrank_reranker,
            "st-crossencoder": self.st_crossencoder_reranker,
        }
        return rerankers.get(name.lower())

    # === Individual Reranker Functions ===
    def jina_reranker(self, query: str, documents: List[str], top_k: int = 5) -> List[str]:
        headers = {
            "Content-Type": "application/json",
            "Authorization": f"Bearer {os.getenv('JINA_API_KEY')}",
        }
        data = {
            "model": JINA_MODEL,
            "query": query,
            "documents": documents,
            "top_n": top_k
        }
        try:
            response = requests.post(JINA_URL, headers=headers, json=data)
            response = response.json()
            return [doc['document']['text'] for doc in response['results']]
        except Exception as e:
            print(f"[JINA Reranker] Error: {e}")
            return documents[:top_k]

    def mixedbread_reranker(self, query: str, documents: List[str], top_k: int = 5) -> List[str]:
        try:
            response = mxbai.rerank(
                model="mixedbread-ai/mxbai-rerank-large-v1",
                query=query,
                input=documents,
                top_k=top_k,
                return_input=True
            )
            return [doc.input for doc in response.data]
        except Exception as e:
            print(f"[Mixedbread Reranker] Error: {e}")
            return documents[:top_k]

    def cohere_reranker(self, query: str, documents: List[str], top_k: int = 5) -> List[str]:
        try:
            response = co.rerank(
                model="rerank-english-v3.0",
                query=query,
                documents=documents,
                top_n=top_k,
                return_documents=True
            )
            return [documents[doc.index] for doc in response.results]
        except Exception as e:
            print(f"[Cohere Reranker] Error: {e}")
            return documents[:top_k]

    def bce_reranker(self, query: str, documents: List[str], top_k: int = 5) -> List[str]:
        try:
            rerank_input = [(query, doc) for doc in documents]
            scores = bce_model.compute_score(rerank_input)
            ranked = sorted(zip(scores, documents), key=lambda x: x[0], reverse=True)
            return [doc for score, doc in ranked[:top_k]]
        except Exception as e:
            print(f"[BCE Reranker] Error: {e}")
            return documents[:top_k]

    def flashrank_reranker(self, query: str, documents: List[str], top_k: int = 5) -> List[str]:
        try:
            passages = [{"text": doc} for doc in documents]
            request = RerankRequest(query=query, passages=passages)
            results = flashrank_model.rerank(request)
            return [item["text"] for item in results[:top_k]]
        except Exception as e:
            print(f"[Flashrank Reranker] Error: {e}")
            return documents[:top_k]

    def st_crossencoder_reranker(self, query: str, documents: List[str], top_k: int = 5) -> List[str]:
        try:
            pairs = [[query, doc] for doc in documents]
            scores = st_model.predict(pairs)
            ranked = sorted(zip(documents, scores), key=lambda x: x[1], reverse=True)
            return [doc for doc, _ in ranked[:top_k]]
        except Exception as e:
            print(f"[ST CrossEncoder Reranker] Error: {e}")
            return documents[:top_k]
        
    def pretrained_bge_reranker(self, query: str, documents: List[str], top_k: int = 5) -> List[str]:
        try:
            pairs = [[query, doc] for doc in documents]
            scores = colbert_model.compute_score(pairs, normalize=True)
            ranked = sorted(zip(documents, scores), key=lambda x: x[1], reverse=True)
            return [doc for doc, _ in ranked[:top_k]]
        except Exception as e:
            print(f"[BGE Reranker] Error: {e}")
            return documents[:top_k]
        
<<<<<<< HEAD
    # def finetune_bge_reranker(self, query: str, documents: List[str], top_k: int = 5) -> List[str]:
    #     try:
    #         pairs = [[query, doc] for doc in documents]
    #         scores = bge_model.compute_score(pairs, normalize=True)
    #         ranked = sorted(zip(documents, scores), key=lambda x: x[1], reverse=True)
    #         return [doc for doc, _ in ranked[:top_k]]
    #     except Exception as e:
    #         print(f"[BGE Reranker] Error: {e}")
    #         return documents[:top_k]
=======
    def finetune_bge_reranker(self, query: str, documents: List[str], top_k: int = 5) -> List[str]:
        try:
            pairs = [[query, doc] for doc in documents]
            # scores = bge_model.compute_score(pairs, normalize=True)
            # ranked = sorted(zip(documents, scores), key=lambda x: x[1], reverse=True)
            # return [doc for doc, _ in ranked[:top_k]]
        except Exception as e:
            print(f"[BGE Reranker] Error: {e}")
            return documents[:top_k]
>>>>>>> 924788a8

if __name__ == 'main':
    # from reranker import Reranker

    reranker = Reranker(method="flashrank")

    documents = reranker.rerank(
        query="What is hybrid retrieval?",
        documents=["doc1", "doc2", "doc3", "doc4", "doc5", "doc6"],
        top_k=5
    )<|MERGE_RESOLUTION|>--- conflicted
+++ resolved
@@ -174,17 +174,6 @@
             print(f"[BGE Reranker] Error: {e}")
             return documents[:top_k]
         
-<<<<<<< HEAD
-    # def finetune_bge_reranker(self, query: str, documents: List[str], top_k: int = 5) -> List[str]:
-    #     try:
-    #         pairs = [[query, doc] for doc in documents]
-    #         scores = bge_model.compute_score(pairs, normalize=True)
-    #         ranked = sorted(zip(documents, scores), key=lambda x: x[1], reverse=True)
-    #         return [doc for doc, _ in ranked[:top_k]]
-    #     except Exception as e:
-    #         print(f"[BGE Reranker] Error: {e}")
-    #         return documents[:top_k]
-=======
     def finetune_bge_reranker(self, query: str, documents: List[str], top_k: int = 5) -> List[str]:
         try:
             pairs = [[query, doc] for doc in documents]
@@ -194,7 +183,6 @@
         except Exception as e:
             print(f"[BGE Reranker] Error: {e}")
             return documents[:top_k]
->>>>>>> 924788a8
 
 if __name__ == 'main':
     # from reranker import Reranker
